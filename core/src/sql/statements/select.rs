--- conflicted
+++ resolved
@@ -70,14 +70,10 @@
 		opt.valid_for_db()?;
 		// Create a new iterator
 		let mut i = Iterator::new();
-<<<<<<< HEAD
-		// Ensure futures are stored
-		let opt = Arc::new(opt.new_with_futures(false).with_projections(true));
-=======
 		// Ensure futures are stored and the version is set if specified
 		let version = self.version.as_ref().map(|v| v.to_u64());
-		let opt = &opt.new_with_futures(false).with_projections(true).with_version(version);
->>>>>>> ee8e6f00
+        let opt = Arc::new(opt.new_with_futures(false).with_projections(true).with_version(version));
+        //;
 		// Get a query planner
 		let mut planner = QueryPlanner::new(
 			opt.clone(),
